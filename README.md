--- conflicted
+++ resolved
@@ -6,7 +6,6 @@
 
 ## ✨ Features
 
-<<<<<<< HEAD
 - 🚀 Responsive design that works on all devices
 - 🎨 Modern UI with smooth animations and transitions
 - 🔮 Interactive Matrix-style background animation
@@ -16,30 +15,15 @@
 - 🌐 Deployed on Azure Static Web Apps
 - 🔒 Security headers and best practices
 - ⚡ Performance optimized with caching strategies
-=======
-- 🚀 Blazing fast performance with optimized assets
-- 🔒 Security-focused with strict Content Security Policy
-- 📱 Fully responsive design for all devices
-- ⚡ Optimized for Core Web Vitals
-- 🌐 Deployed on Azure Static Web Apps
-- 🔄 Efficient caching strategy for optimal loading
->>>>>>> 64117162
 
 ## 🛠️ Tech Stack
 
 - **Frontend**: HTML5, CSS3, JavaScript (ES6+)
-<<<<<<< HEAD
 - **Backend**: Node.js with Express
 - **Build Tools**: npm, cpx
 - **Security**: Helmet.js, CSP headers
 - **Performance**: Compression, caching
 - **Deployment**: Azure Static Web Apps, GitHub Actions
-=======
-- **Server**: Node.js with Express
-- **Security**: Helmet.js, CSP, HSTS
-- **Performance**: Compression, asset optimization
-- **Deployment**: Azure Static Web Apps with GitHub Actions
->>>>>>> 64117162
 - **Version Control**: Git & GitHub
 
 ## 🚀 Quick Start
@@ -48,14 +32,9 @@
 
 - Node.js 20.x or higher
 - npm 9.x or higher
-<<<<<<< HEAD
 - Azure account (for deployment)
 
 ## 🚀 Local Development
-=======
-
-### Local Development
->>>>>>> 64117162
 
 1. Clone the repository:
    ```bash
@@ -76,6 +55,7 @@
 4. Start the production server:
    ```bash
    npm start
+   npm start
    ```
 
 5. Open your browser and navigate to:
@@ -83,7 +63,6 @@
    http://localhost:3000
    ```
 
-<<<<<<< HEAD
 ## 🚀 Production Build
 
 To create a production build:
@@ -140,42 +119,6 @@
 - Clickjacking protection
 - MIME-type sniffing prevention
 - Secure headers with Helmet.js
-=======
-## 🚀 Deployment
-
-This project is configured for automatic deployment to Azure Static Web Apps via GitHub Actions. Any push to the `master` branch will trigger a new deployment.
-
-### Manual Deployment
-
-1. Install the Azure CLI:
-   ```bash
-   curl -sL https://aka.ms/InstallAzureCLIDeb | sudo bash
-   ```
-
-2. Login to Azure:
-   ```bash
-   az login
-   ```
-
-3. Deploy to Azure Static Web Apps:
-   ```bash
-   az staticwebapp deploy \
-       --name your-app-name \
-       --source . \
-       --location centralus \
-       --token $AZURE_STATIC_WEB_APPS_TOKEN
-   ```
-
-## 🔒 Security Headers
-
-This application includes the following security headers:
-- Content Security Policy (CSP)
-- HTTP Strict Transport Security (HSTS)
-- X-Content-Type-Options
-- X-Frame-Options
-- X-XSS-Protection
-- Referrer-Policy
->>>>>>> 64117162
 
 ## 🏗️ Building for Production
 
