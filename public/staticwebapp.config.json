{
  "mimeTypes": {
    ".css": "text/css",
    ".js": "application/javascript",
    ".json": "application/json",
    ".html": "text/html",
    ".png": "image/png",
    ".jpg": "image/jpeg",
    ".jpeg": "image/jpeg",
    ".gif": "image/gif",
    ".svg": "image/svg+xml",
    ".woff": "font/woff",
    ".woff2": "font/woff2",
    ".ttf": "font/ttf",
    ".eot": "application/vnd.ms-fontobject"
  },
  "navigationFallback": {
    "rewrite": "/index.html",
    "exclude": [
      "/static/*",
      "/*.{css,scss,js,png,jpg,jpeg,gif,ico,svg,woff,woff2,ttf,eot,map,webmanifest}"
    ]
  },
  "responseOverrides": {
    "400": {
      "rewrite": "/index.html",
      "statusCode": 200
    },
    "401": {
      "statusCode": 302,
      "redirect": "/"
    },
    "403": {
      "rewrite": "/index.html",
      "statusCode": 200
    },
    "404": {
      "rewrite": "/index.html",
      "statusCode": 200
    }
  },
  "routes": [
    {
      "route": "/static/*",
      "headers": {
        "Cache-Control": "public, max-age=31536000, immutable"
      }
    },
    {
<<<<<<< HEAD
      "route": "/index.html",
      "headers": {
        "Cache-Control": "no-cache, no-store, must-revalidate"
      }
    },
    {
      "route": "/*",
=======
      "route": "/*",
      "headers": {
        "Content-Type": "text/html; charset=utf-8",
        "Cache-Control": "no-cache, no-store, must-revalidate"
      },
>>>>>>> 64117162
      "rewrite": "/index.html"
    }
  ]
}<|MERGE_RESOLUTION|>--- conflicted
+++ resolved
@@ -47,22 +47,18 @@
       }
     },
     {
-<<<<<<< HEAD
+      "route": "/*",
+      "headers": {
+        "Content-Type": "text/html; charset=utf-8"
+      },
+      "rewrite": "/index.html"
+    },
+    {
       "route": "/index.html",
       "headers": {
-        "Cache-Control": "no-cache, no-store, must-revalidate"
+        "Cache-Control": "no-cache, no-store, must-revalidate",
+        "Content-Type": "text/html; charset=utf-8"
       }
-    },
-    {
-      "route": "/*",
-=======
-      "route": "/*",
-      "headers": {
-        "Content-Type": "text/html; charset=utf-8",
-        "Cache-Control": "no-cache, no-store, must-revalidate"
-      },
->>>>>>> 64117162
-      "rewrite": "/index.html"
     }
   ]
 }